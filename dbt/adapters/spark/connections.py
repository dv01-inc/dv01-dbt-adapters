from contextlib import contextmanager

from dbt.adapters.base import Credentials
from dbt.adapters.sql import SQLConnectionManager
from dbt.logger import GLOBAL_LOGGER as logger
<<<<<<< HEAD
=======
from dbt.compat import NUMBERS
import dbt.exceptions
>>>>>>> 95bd1cf7

from TCLIService.ttypes import TOperationState as ThriftState
from thrift.transport import THttpClient
from pyhive import hive
from datetime import datetime

from hologram.helpers import StrEnum
from dataclasses import dataclass
from typing import Optional

import dbt.exceptions
import decimal
import base64
import time

<<<<<<< HEAD

class SparkConnectionMethod(StrEnum):
    THRIFT = 'thrift'
    HTTP = 'http'
=======
# adding organization as a parameter, as it is required by Azure Databricks
# and is different per workspace.
SPARK_CONNECTION_URL = '''
    https://{host}:{port}/sql/protocolv1/o/{organization}/{cluster}
    '''.strip()

SPARK_CREDENTIALS_CONTRACT = {
    'type': 'object',
    'additionalProperties': False,
    'properties': {
        'method': {
            'enum': ['thrift', 'http'],
        },
        'host': {
            'type': 'string'
        },
        'port': {
            'type': 'integer',
            'minimum': 0,
            'maximum': 65535,
        },
        'user': {
            'type': 'string'
        },
        'organization': {
            'type': 'string'
        },
        'cluster': {
            'type': 'string'
        },
        'database': {
            'type': 'string',
        },
        'schema': {
            'type': 'string',
        },
        'token': {
            'type': 'string',
        },
        'connect_timeout': {
            'type': 'integer',
            'minimum': 0,
            'maximum': 60,
        },
        'connect_retries': {
            'type': 'integer',
            'minimum': 0,
            'maximum': 60,
        }
    },
    'required': ['method', 'host', 'database', 'schema'],
}
>>>>>>> 95bd1cf7


@dataclass
class SparkCredentials(Credentials):
<<<<<<< HEAD
    host: str
    method: SparkConnectionMethod
    schema: str
    cluster: Optional[str]
    token: Optional[str]
    user: Optional[str]
    database: Optional[str]
    port: int = 443
    organization: str = '0'
    connect_retries: int = 0
    connect_timeout: int = 10

    def __post_init__(self):
        # spark classifies database and schema as the same thing
        self.database = self.schema
=======
    SCHEMA = SPARK_CREDENTIALS_CONTRACT

    def __init__(self, *args, **kwargs):
        kwargs.setdefault('database', kwargs.get('schema'))

        # coercing org to a string since it is unknown whether
        # Azure Databricks will always keep it numeric
        if 'organization' in kwargs:
            kwargs['organization'] = str(kwargs['organization'])
        else:
            kwargs['organization'] = '0'

        super(SparkCredentials, self).__init__(*args, **kwargs)
>>>>>>> 95bd1cf7

    @property
    def type(self):
        return 'spark'

    def _connection_keys(self):
<<<<<<< HEAD
        return 'host', 'port', 'cluster', 'schema', 'organization'
=======
        return ('host', 'port', 'cluster', 'schema', 'organization')
>>>>>>> 95bd1cf7


class ConnectionWrapper(object):
    """Wrap a Spark connection in a way that no-ops transactions"""
    # https://forums.databricks.com/questions/2157/in-apache-spark-sql-can-we-roll-back-the-transacti.html

    def __init__(self, handle):
        self.handle = handle
        self._cursor = None

    def cursor(self):
        self._cursor = self.handle.cursor()
        return self

    def cancel(self):
        if self._cursor:
            # Handle bad response in the pyhive lib when
            # the connection is cancelled
            try:
                self._cursor.cancel()
            except EnvironmentError as exc:
                logger.debug(
                    "Exception while cancelling query: {}".format(exc)
                )

    def close(self):
        if self._cursor:
            # Handle bad response in the pyhive lib when
            # the connection is cancelled
            try:
                self._cursor.close()
            except EnvironmentError as exc:
                logger.debug(
                    "Exception while closing cursor: {}".format(exc)
                )

    def rollback(self, *args, **kwargs):
        logger.debug("NotImplemented: rollback")

    def fetchall(self):
        return self._cursor.fetchall()

    def execute(self, sql, bindings=None):
        if sql.strip().endswith(";"):
            sql = sql.strip()[:-1]

        # Reaching into the private enumeration here is bad form,
        # but there doesn't appear to be any way to determine that
        # a query has completed executing from the pyhive public API.
        # We need to use an async query + poll here, otherwise our
        # request may be dropped after ~5 minutes by the thrift server
        STATE_PENDING = [
            ThriftState.INITIALIZED_STATE,
            ThriftState.RUNNING_STATE,
            ThriftState.PENDING_STATE,
        ]

        STATE_SUCCESS = [
            ThriftState.FINISHED_STATE,
        ]

<<<<<<< HEAD
        # Convert decimal.Decimal to float as PyHive doesn't work with decimals
        if bindings:
            bindings = [float(x) if isinstance(x, decimal.Decimal) else x for x in bindings]
=======
        if bindings is not None:
            bindings = [self._fix_binding(binding) for binding in bindings]
>>>>>>> 95bd1cf7

        self._cursor.execute(sql, bindings, async_=True)
        poll_state = self._cursor.poll()
        state = poll_state.operationState

        while state in STATE_PENDING:
            logger.debug("Poll status: {}, sleeping".format(state))

            poll_state = self._cursor.poll()
            state = poll_state.operationState

        # If an errorMessage is present, then raise a database exception
        # with that exact message. If no errorMessage is present, the
        # query did not necessarily succeed: check the state against the
        # known successful states, raising an error if the query did not
        # complete in a known good state. This can happen when queries are
        # cancelled, for instance. The errorMessage will be None, but the
        # state of the query will be "cancelled". By raising an exception
        # here, we prevent dbt from showing a status of OK when the query
        # has in fact failed.
        if poll_state.errorMessage:
            logger.debug("Poll response: {}".format(poll_state))
            logger.debug("Poll status: {}".format(state))
            raise dbt.exceptions.raise_database_error(poll_state.errorMessage)

        elif state not in STATE_SUCCESS:
            status_type = ThriftState._VALUES_TO_NAMES.get(
                state,
                'Unknown<{!r}>'.format(state))

            raise dbt.exceptions.raise_database_error(
                "Query failed with status: {}".format(status_type))

        logger.debug("Poll status: {}, query complete".format(state))

    @classmethod
    def _fix_binding(cls, value):
        """Convert complex datatypes to primitives that can be loaded by
           the Spark driver"""
        if isinstance(value, NUMBERS):
            return float(value)
        elif isinstance(value, datetime):
            return value.strftime('%Y-%m-%d %H:%M:%S.%f')[:-3]
        else:
            return value

    @property
    def description(self):
        return self._cursor.description


class SparkConnectionManager(SQLConnectionManager):
    TYPE = 'spark'

    SPARK_CONNECTION_URL = "https://{host}:{port}/sql/protocolv1/o/{organization}/{cluster}"

    @contextmanager
    def exception_handler(self, sql):
        try:
            yield

        except Exception as exc:
            logger.debug("Error while running:\n{}".format(sql))
            logger.debug(exc)
            if len(exc.args) == 0:
                raise

            thrift_resp = exc.args[0]
            if hasattr(thrift_resp, 'status'):
                msg = thrift_resp.status.errorMessage
                raise dbt.exceptions.RuntimeException(msg)
            else:
                raise dbt.exceptions.RuntimeException(str(exc))

    def cancel(self, connection):
        connection.handle.cancel()

    @classmethod
    def get_status(cls, cursor):
        return 'OK'

    # No transactions on Spark....
    def add_begin_query(self, *args, **kwargs):
        logger.debug("NotImplemented: add_begin_query")

    def add_commit_query(self, *args, **kwargs):
        logger.debug("NotImplemented: add_commit_query")

    def commit(self, *args, **kwargs):
        logger.debug("NotImplemented: commit")

    def rollback(self, *args, **kwargs):
        logger.debug("NotImplemented: rollback")

    @classmethod
    def validate_creds(cls, creds, required):
        method = creds.method

        for key in required:
            if not hasattr(creds, key):
                raise dbt.exceptions.DbtProfileError(
                    "The config '{}' is required when using the {} method"
                    " to connect to Spark".format(key, method))

    @classmethod
    def open(cls, connection):
        if connection.state == 'open':
            logger.debug('Connection is already open, skipping open.')
            return connection

        creds = connection.credentials
        exc = None

        for i in range(1 + creds.connect_retries):
            try:
                if creds.method == 'http':
<<<<<<< HEAD
                    cls.validate_creds(creds, ['host', 'port', 'cluster', 'organization', 'token', 'schema'])

                    conn_url = cls.SPARK_CONNECTION_URL.format(
                        host=creds.host,
                        port=creds.port,
                        organization=creds.organization,
                        cluster=creds.cluster
                    )

                    logger.debug("connection url: {}".format(conn_url))
=======

                    cls.validate_creds(creds, ['token', 'host', 'port',
                                               'cluster', 'organization'])
>>>>>>> 95bd1cf7

                    transport = THttpClient.THttpClient(conn_url)

                    raw_token = "token:{}".format(creds.token).encode()
                    token = base64.standard_b64encode(raw_token).decode()
                    transport.setCustomHeaders({
                        'Authorization': 'Basic {}'.format(token)
                    })

                    conn = hive.connect(thrift_transport=transport)
                elif creds.method == 'thrift':
                    cls.validate_creds(creds, ['host', 'port', 'user', 'schema'])

                    conn = hive.connect(host=creds.host,
                                        port=creds.port,
                                        username=creds.user)
                else:
                    raise dbt.exceptions.DbtProfileError("invalid credential method: {}".format(creds.method))
                break
            except Exception as e:
                exc = e
                if getattr(e, 'message', None) is None:
                    raise dbt.exceptions.FailedToConnectException(str(e))

                message = e.message.lower()
                is_pending = 'pending' in message
                is_starting = 'temporarily_unavailable' in message

                warning = "Warning: {}\n\tRetrying in {} seconds ({} of {})"
                if is_pending or is_starting:
                    logger.warning(warning.format(e.message, creds.connect_timeout,
                                                  i, creds.connect_retries))
                    time.sleep(creds.connect_timeout)
                else:
                    raise dbt.exceptions.FailedToConnectException(str(e))
        else:
            raise exc

        handle = ConnectionWrapper(conn)
        connection.handle = handle
        connection.state = 'open'
        return connection<|MERGE_RESOLUTION|>--- conflicted
+++ resolved
@@ -1,13 +1,10 @@
 from contextlib import contextmanager
 
+import dbt.exceptions
 from dbt.adapters.base import Credentials
 from dbt.adapters.sql import SQLConnectionManager
 from dbt.logger import GLOBAL_LOGGER as logger
-<<<<<<< HEAD
-=======
-from dbt.compat import NUMBERS
-import dbt.exceptions
->>>>>>> 95bd1cf7
+from dbt.utils import DECIMALS
 
 from TCLIService.ttypes import TOperationState as ThriftState
 from thrift.transport import THttpClient
@@ -18,75 +15,19 @@
 from dataclasses import dataclass
 from typing import Optional
 
-import dbt.exceptions
-import decimal
 import base64
 import time
 
-<<<<<<< HEAD
+NUMBERS = DECIMALS + (int, float)
+
 
 class SparkConnectionMethod(StrEnum):
     THRIFT = 'thrift'
     HTTP = 'http'
-=======
-# adding organization as a parameter, as it is required by Azure Databricks
-# and is different per workspace.
-SPARK_CONNECTION_URL = '''
-    https://{host}:{port}/sql/protocolv1/o/{organization}/{cluster}
-    '''.strip()
-
-SPARK_CREDENTIALS_CONTRACT = {
-    'type': 'object',
-    'additionalProperties': False,
-    'properties': {
-        'method': {
-            'enum': ['thrift', 'http'],
-        },
-        'host': {
-            'type': 'string'
-        },
-        'port': {
-            'type': 'integer',
-            'minimum': 0,
-            'maximum': 65535,
-        },
-        'user': {
-            'type': 'string'
-        },
-        'organization': {
-            'type': 'string'
-        },
-        'cluster': {
-            'type': 'string'
-        },
-        'database': {
-            'type': 'string',
-        },
-        'schema': {
-            'type': 'string',
-        },
-        'token': {
-            'type': 'string',
-        },
-        'connect_timeout': {
-            'type': 'integer',
-            'minimum': 0,
-            'maximum': 60,
-        },
-        'connect_retries': {
-            'type': 'integer',
-            'minimum': 0,
-            'maximum': 60,
-        }
-    },
-    'required': ['method', 'host', 'database', 'schema'],
-}
->>>>>>> 95bd1cf7
 
 
 @dataclass
 class SparkCredentials(Credentials):
-<<<<<<< HEAD
     host: str
     method: SparkConnectionMethod
     schema: str
@@ -102,32 +43,13 @@
     def __post_init__(self):
         # spark classifies database and schema as the same thing
         self.database = self.schema
-=======
-    SCHEMA = SPARK_CREDENTIALS_CONTRACT
-
-    def __init__(self, *args, **kwargs):
-        kwargs.setdefault('database', kwargs.get('schema'))
-
-        # coercing org to a string since it is unknown whether
-        # Azure Databricks will always keep it numeric
-        if 'organization' in kwargs:
-            kwargs['organization'] = str(kwargs['organization'])
-        else:
-            kwargs['organization'] = '0'
-
-        super(SparkCredentials, self).__init__(*args, **kwargs)
->>>>>>> 95bd1cf7
 
     @property
     def type(self):
         return 'spark'
 
     def _connection_keys(self):
-<<<<<<< HEAD
         return 'host', 'port', 'cluster', 'schema', 'organization'
-=======
-        return ('host', 'port', 'cluster', 'schema', 'organization')
->>>>>>> 95bd1cf7
 
 
 class ConnectionWrapper(object):
@@ -189,14 +111,8 @@
             ThriftState.FINISHED_STATE,
         ]
 
-<<<<<<< HEAD
-        # Convert decimal.Decimal to float as PyHive doesn't work with decimals
-        if bindings:
-            bindings = [float(x) if isinstance(x, decimal.Decimal) else x for x in bindings]
-=======
         if bindings is not None:
             bindings = [self._fix_binding(binding) for binding in bindings]
->>>>>>> 95bd1cf7
 
         self._cursor.execute(sql, bindings, async_=True)
         poll_state = self._cursor.poll()
@@ -220,14 +136,14 @@
         if poll_state.errorMessage:
             logger.debug("Poll response: {}".format(poll_state))
             logger.debug("Poll status: {}".format(state))
-            raise dbt.exceptions.raise_database_error(poll_state.errorMessage)
+            dbt.exceptions.raise_database_error(poll_state.errorMessage)
 
         elif state not in STATE_SUCCESS:
             status_type = ThriftState._VALUES_TO_NAMES.get(
                 state,
                 'Unknown<{!r}>'.format(state))
 
-            raise dbt.exceptions.raise_database_error(
+            dbt.exceptions.raise_database_error(
                 "Query failed with status: {}".format(status_type))
 
         logger.debug("Poll status: {}, query complete".format(state))
@@ -313,8 +229,8 @@
         for i in range(1 + creds.connect_retries):
             try:
                 if creds.method == 'http':
-<<<<<<< HEAD
-                    cls.validate_creds(creds, ['host', 'port', 'cluster', 'organization', 'token', 'schema'])
+                    cls.validate_creds(creds, ['token', 'host', 'port',
+                                               'cluster', 'organization'])
 
                     conn_url = cls.SPARK_CONNECTION_URL.format(
                         host=creds.host,
@@ -324,11 +240,6 @@
                     )
 
                     logger.debug("connection url: {}".format(conn_url))
-=======
-
-                    cls.validate_creds(creds, ['token', 'host', 'port',
-                                               'cluster', 'organization'])
->>>>>>> 95bd1cf7
 
                     transport = THttpClient.THttpClient(conn_url)
 
