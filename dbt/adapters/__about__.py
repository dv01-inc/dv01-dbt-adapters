<<<<<<< HEAD
version = "0.1.0b0"
=======
version = "0.1.0a6"
>>>>>>> 9f66cbeb
<|MERGE_RESOLUTION|>--- conflicted
+++ resolved
@@ -1,5 +1 @@
-<<<<<<< HEAD
-version = "0.1.0b0"
-=======
-version = "0.1.0a6"
->>>>>>> 9f66cbeb
+version = "0.1.0a6"